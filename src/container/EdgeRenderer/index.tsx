import React, { memo, CSSProperties } from 'react';

import { useStoreState } from '../../store/hooks';
import ConnectionLine from '../../components/ConnectionLine/index';
import { isEdge } from '../../utils/graph';
import MarkerDefinitions from './MarkerDefinitions';
<<<<<<< HEAD
import {
  XYPosition,
  Position,
  Edge,
  Node,
  ElementId,
  HandleElement,
  Elements,
  ConnectionLineType,
  ConnectionLineComponent,
  OnEdgeUpdateFunc,
  Connection,
} from '../../types';
=======
import { getEdgePositions, getHandle, isEdgeVisible, getSourceTargetNodes } from './utils';
import { Position, Edge, Node, Elements, ConnectionLineType, ConnectionLineComponent, Transform } from '../../types';
>>>>>>> 79b48c96

interface EdgeRendererProps {
  edgeTypes: any;
  connectionLineType: ConnectionLineType;
  connectionLineStyle?: CSSProperties;
  onElementClick?: (event: React.MouseEvent, element: Node | Edge) => void;
  arrowHeadColor: string;
  markerEndId?: string;
  connectionLineComponent?: ConnectionLineComponent;
<<<<<<< HEAD
  onEdgeUpdate?: OnEdgeUpdateFunc;
}

interface EdgePositions {
  sourceX: number;
  sourceY: number;
  targetX: number;
  targetY: number;
}

function getHandlePosition(position: Position, node: Node, handle: any | null = null): XYPosition {
  if (!handle) {
    switch (position) {
      case Position.Top:
        return {
          x: node.__rf.width / 2,
          y: 0,
        };
      case Position.Right:
        return {
          x: node.__rf.width,
          y: node.__rf.height / 2,
        };
      case Position.Bottom:
        return {
          x: node.__rf.width / 2,
          y: node.__rf.height,
        };
      case Position.Left:
        return {
          x: 0,
          y: node.__rf.height / 2,
        };
    }
  }

  switch (position) {
    case Position.Top:
      return {
        x: handle.x + handle.width / 2,
        y: handle.y,
      };
    case Position.Right:
      return {
        x: handle.x + handle.width,
        y: handle.y + handle.height / 2,
      };
    case Position.Bottom:
      return {
        x: handle.x + handle.width / 2,
        y: handle.y + handle.height,
      };
    case Position.Left:
      return {
        x: handle.x,
        y: handle.y + handle.height / 2,
      };
  }
}

function getHandle(bounds: HandleElement[], handleId: ElementId | null): HandleElement | null | undefined {
  let handle = null;

  if (!bounds) {
    return null;
  }

  // there is no handleId when there are no multiple handles/ handles with ids
  // so we just pick the first one
  if (bounds.length === 1 || !handleId) {
    handle = bounds[0];
  } else if (handleId) {
    handle = bounds.find((d) => d.id === handleId);
  }

  if (typeof handle === 'undefined') {
    return null;
  }

  return handle;
}

function getEdgePositions(
  sourceNode: Node,
  sourceHandle: HandleElement | unknown,
  sourcePosition: Position,
  targetNode: Node,
  targetHandle: HandleElement | unknown,
  targetPosition: Position
): EdgePositions {
  const sourceHandlePos = getHandlePosition(sourcePosition, sourceNode, sourceHandle);
  const sourceX = sourceNode.__rf.position.x + sourceHandlePos.x;
  const sourceY = sourceNode.__rf.position.y + sourceHandlePos.y;

  const targetHandlePos = getHandlePosition(targetPosition, targetNode, targetHandle);
  const targetX = targetNode.__rf.position.x + targetHandlePos.x;
  const targetY = targetNode.__rf.position.y + targetHandlePos.y;

  return {
    sourceX,
    sourceY,
    targetX,
    targetY,
  };
=======
  onlyRenderVisibleElements: boolean;
>>>>>>> 79b48c96
}

function renderEdge(
  edge: Edge,
  props: EdgeRendererProps,
  nodes: Node[],
  selectedElements: Elements | null,
  elementsSelectable: boolean,
  transform: Transform,
  width: number,
  height: number,
  onlyRenderVisibleElements: boolean
) {
  const sourceHandleId = edge.sourceHandle || null;
  const targetHandleId = edge.targetHandle || null;
  const { sourceNode, targetNode } = getSourceTargetNodes(edge, nodes);

  if (!sourceNode) {
    console.warn(`couldn't create edge for source id: ${edge.source}; edge id: ${edge.id}`);
    return null;
  }

  if (!targetNode) {
    console.warn(`couldn't create edge for target id: ${edge.target}; edge id: ${edge.id}`);
    return null;
  }

  if (!sourceNode.__rf.width || !sourceNode.__rf.height) {
    return null;
  }

  const edgeType = edge.type || 'default';
  const EdgeComponent = props.edgeTypes[edgeType] || props.edgeTypes.default;
  const sourceHandle = getHandle(sourceNode.__rf.handleBounds.source, sourceHandleId);
  const targetHandle = getHandle(targetNode.__rf.handleBounds.target, targetHandleId);
  const sourcePosition = sourceHandle ? sourceHandle.position : Position.Bottom;
  const targetPosition = targetHandle ? targetHandle.position : Position.Top;

  if (!sourceHandle) {
    console.warn(`couldn't create edge for source handle id: ${sourceHandleId}; edge id: ${edge.id}`);
    return null;
  }

  if (!targetHandle) {
    console.warn(`couldn't create edge for target handle id: ${targetHandleId}; edge id: ${edge.id}`);
    return null;
  }

  const { sourceX, sourceY, targetX, targetY } = getEdgePositions(
    sourceNode,
    sourceHandle,
    sourcePosition,
    targetNode,
    targetHandle,
    targetPosition
  );

  const isVisible = onlyRenderVisibleElements
    ? isEdgeVisible({
        sourcePos: { x: sourceX, y: sourceY },
        targetPos: { x: targetX, y: targetY },
        width,
        height,
        transform,
      })
    : true;

  if (!isVisible) {
    return null;
  }

  const isSelected = selectedElements?.some((elm) => isEdge(elm) && elm.id === edge.id) || false;

  const onConnectEdge = (connection: Connection) => {
    props.onEdgeUpdate?.(edge, connection);
  };

  return (
    <EdgeComponent
      key={edge.id}
      id={edge.id}
      className={edge.className}
      type={edge.type}
      data={edge.data}
      onClick={props.onElementClick}
      selected={isSelected}
      animated={edge.animated}
      label={edge.label}
      labelStyle={edge.labelStyle}
      labelShowBg={edge.labelShowBg}
      labelBgStyle={edge.labelBgStyle}
      labelBgPadding={edge.labelBgPadding}
      labelBgBorderRadius={edge.labelBgBorderRadius}
      style={edge.style}
      arrowHeadType={edge.arrowHeadType}
      source={edge.source}
      target={edge.target}
      sourceHandleId={sourceHandleId}
      targetHandleId={targetHandleId}
      sourceX={sourceX}
      sourceY={sourceY}
      targetX={targetX}
      targetY={targetY}
      sourcePosition={sourcePosition}
      targetPosition={targetPosition}
      elementsSelectable={elementsSelectable}
      markerEndId={props.markerEndId}
      isHidden={edge.isHidden}
      onConnectEdge={onConnectEdge}
      handleEdgeUpdate={typeof props.onEdgeUpdate !== 'undefined'}
    />
  );
}

const EdgeRenderer = (props: EdgeRendererProps) => {
  const transform = useStoreState((state) => state.transform);
  const edges = useStoreState((state) => state.edges);
  const connectionNodeId = useStoreState((state) => state.connectionNodeId);
  const connectionHandleId = useStoreState((state) => state.connectionHandleId);
  const connectionHandleType = useStoreState((state) => state.connectionHandleType);
  const connectionPosition = useStoreState((state) => state.connectionPosition);
  const selectedElements = useStoreState((state) => state.selectedElements);
  const nodesConnectable = useStoreState((state) => state.nodesConnectable);
  const elementsSelectable = useStoreState((state) => state.elementsSelectable);
  const width = useStoreState((state) => state.width);
  const height = useStoreState((state) => state.height);
  const nodes = useStoreState((state) => state.nodes);

  if (!width) {
    return null;
  }

  const {
    connectionLineType,
    arrowHeadColor,
    connectionLineStyle,
    connectionLineComponent,
    onlyRenderVisibleElements,
  } = props;
  const transformStyle = `translate(${transform[0]},${transform[1]}) scale(${transform[2]})`;
  const renderConnectionLine = connectionNodeId && connectionHandleType;

  return (
    <svg width={width} height={height} className="react-flow__edges">
      <MarkerDefinitions color={arrowHeadColor} />
      <g transform={transformStyle}>
        {edges.map((edge: Edge) =>
          renderEdge(
            edge,
            props,
            nodes,
            selectedElements,
            elementsSelectable,
            transform,
            width,
            height,
            onlyRenderVisibleElements
          )
        )}
        {renderConnectionLine && (
          <ConnectionLine
            nodes={nodes}
            connectionNodeId={connectionNodeId!}
            connectionHandleId={connectionHandleId}
            connectionHandleType={connectionHandleType!}
            connectionPositionX={connectionPosition.x}
            connectionPositionY={connectionPosition.y}
            transform={transform}
            connectionLineStyle={connectionLineStyle}
            connectionLineType={connectionLineType}
            isConnectable={nodesConnectable}
            CustomConnectionLineComponent={connectionLineComponent}
          />
        )}
      </g>
    </svg>
  );
};

EdgeRenderer.displayName = 'EdgeRenderer';

export default memo(EdgeRenderer);<|MERGE_RESOLUTION|>--- conflicted
+++ resolved
@@ -4,24 +4,18 @@
 import ConnectionLine from '../../components/ConnectionLine/index';
 import { isEdge } from '../../utils/graph';
 import MarkerDefinitions from './MarkerDefinitions';
-<<<<<<< HEAD
+import { getEdgePositions, getHandle, isEdgeVisible, getSourceTargetNodes } from './utils';
 import {
-  XYPosition,
   Position,
   Edge,
   Node,
-  ElementId,
-  HandleElement,
   Elements,
   ConnectionLineType,
   ConnectionLineComponent,
+  Transform,
   OnEdgeUpdateFunc,
   Connection,
 } from '../../types';
-=======
-import { getEdgePositions, getHandle, isEdgeVisible, getSourceTargetNodes } from './utils';
-import { Position, Edge, Node, Elements, ConnectionLineType, ConnectionLineComponent, Transform } from '../../types';
->>>>>>> 79b48c96
 
 interface EdgeRendererProps {
   edgeTypes: any;
@@ -31,114 +25,8 @@
   arrowHeadColor: string;
   markerEndId?: string;
   connectionLineComponent?: ConnectionLineComponent;
-<<<<<<< HEAD
+  onlyRenderVisibleElements: boolean;
   onEdgeUpdate?: OnEdgeUpdateFunc;
-}
-
-interface EdgePositions {
-  sourceX: number;
-  sourceY: number;
-  targetX: number;
-  targetY: number;
-}
-
-function getHandlePosition(position: Position, node: Node, handle: any | null = null): XYPosition {
-  if (!handle) {
-    switch (position) {
-      case Position.Top:
-        return {
-          x: node.__rf.width / 2,
-          y: 0,
-        };
-      case Position.Right:
-        return {
-          x: node.__rf.width,
-          y: node.__rf.height / 2,
-        };
-      case Position.Bottom:
-        return {
-          x: node.__rf.width / 2,
-          y: node.__rf.height,
-        };
-      case Position.Left:
-        return {
-          x: 0,
-          y: node.__rf.height / 2,
-        };
-    }
-  }
-
-  switch (position) {
-    case Position.Top:
-      return {
-        x: handle.x + handle.width / 2,
-        y: handle.y,
-      };
-    case Position.Right:
-      return {
-        x: handle.x + handle.width,
-        y: handle.y + handle.height / 2,
-      };
-    case Position.Bottom:
-      return {
-        x: handle.x + handle.width / 2,
-        y: handle.y + handle.height,
-      };
-    case Position.Left:
-      return {
-        x: handle.x,
-        y: handle.y + handle.height / 2,
-      };
-  }
-}
-
-function getHandle(bounds: HandleElement[], handleId: ElementId | null): HandleElement | null | undefined {
-  let handle = null;
-
-  if (!bounds) {
-    return null;
-  }
-
-  // there is no handleId when there are no multiple handles/ handles with ids
-  // so we just pick the first one
-  if (bounds.length === 1 || !handleId) {
-    handle = bounds[0];
-  } else if (handleId) {
-    handle = bounds.find((d) => d.id === handleId);
-  }
-
-  if (typeof handle === 'undefined') {
-    return null;
-  }
-
-  return handle;
-}
-
-function getEdgePositions(
-  sourceNode: Node,
-  sourceHandle: HandleElement | unknown,
-  sourcePosition: Position,
-  targetNode: Node,
-  targetHandle: HandleElement | unknown,
-  targetPosition: Position
-): EdgePositions {
-  const sourceHandlePos = getHandlePosition(sourcePosition, sourceNode, sourceHandle);
-  const sourceX = sourceNode.__rf.position.x + sourceHandlePos.x;
-  const sourceY = sourceNode.__rf.position.y + sourceHandlePos.y;
-
-  const targetHandlePos = getHandlePosition(targetPosition, targetNode, targetHandle);
-  const targetX = targetNode.__rf.position.x + targetHandlePos.x;
-  const targetY = targetNode.__rf.position.y + targetHandlePos.y;
-
-  return {
-    sourceX,
-    sourceY,
-    targetX,
-    targetY,
-  };
-=======
-  onlyRenderVisibleElements: boolean;
->>>>>>> 79b48c96
 }
 
 function renderEdge(
