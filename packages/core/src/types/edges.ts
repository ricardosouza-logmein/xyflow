/* eslint-disable @typescript-eslint/no-explicit-any */

import type { CSSProperties, HTMLAttributes, ReactNode, MouseEvent as ReactMouseEvent, ComponentType } from 'react';
import type {
  BaseEdge,
  BezierPathOptions,
  Position,
  SmoothStepPathOptions,
  DefaultEdgeOptionsBase,
  HandleType,
  Connection,
  ConnectionLineType,
  HandleElement,
  ConnectionStatus,
} from '@reactflow/system';

import { Node } from '.';

export type EdgeLabelOptions = {
  label?: string | ReactNode;
  labelStyle?: CSSProperties;
  labelShowBg?: boolean;
  labelBgStyle?: CSSProperties;
  labelBgPadding?: [number, number];
  labelBgBorderRadius?: number;
};

export type DefaultEdge<EdgeData = any> = BaseEdge<EdgeData> & {
  style?: CSSProperties;
  className?: string;
  sourceNode?: Node;
  targetNode?: Node;
<<<<<<< HEAD
} & EdgeLabelOptions;

=======
  selected?: boolean;
  markerStart?: EdgeMarkerType;
  markerEnd?: EdgeMarkerType;
  zIndex?: number;
  ariaLabel?: string;
  interactionWidth?: number;
  focusable?: boolean;
  updatable?: EdgeUpdatable;
} & EdgeLabelOptions;

export type EdgeUpdatable = boolean | HandleType;

export type SmoothStepPathOptions = {
  offset?: number;
  borderRadius?: number;
};

>>>>>>> f79620f4
type SmoothStepEdgeType<T> = DefaultEdge<T> & {
  type: 'smoothstep';
  pathOptions?: SmoothStepPathOptions;
};

type BezierEdgeType<T> = DefaultEdge<T> & {
  type: 'default';
  pathOptions?: BezierPathOptions;
};

export type Edge<T = any> = DefaultEdge<T> | SmoothStepEdgeType<T> | BezierEdgeType<T>;

export type EdgeMouseHandler = (event: ReactMouseEvent, edge: Edge) => void;

export type WrapEdgeProps<T = any> = Omit<Edge<T>, 'sourceHandle' | 'targetHandle'> & {
  onClick?: EdgeMouseHandler;
  onEdgeDoubleClick?: EdgeMouseHandler;
  sourceHandleId?: string | null;
  targetHandleId?: string | null;
  sourceX: number;
  sourceY: number;
  targetX: number;
  targetY: number;
  sourcePosition: Position;
  targetPosition: Position;
  elementsSelectable?: boolean;
  onEdgeUpdate?: OnEdgeUpdateFunc;
  onContextMenu?: EdgeMouseHandler;
  onMouseEnter?: EdgeMouseHandler;
  onMouseMove?: EdgeMouseHandler;
  onMouseLeave?: EdgeMouseHandler;
  edgeUpdaterRadius?: number;
  onEdgeUpdateStart?: (event: ReactMouseEvent, edge: Edge, handleType: HandleType) => void;
  onEdgeUpdateEnd?: (event: MouseEvent | TouchEvent, edge: Edge, handleType: HandleType) => void;
  rfId?: string;
  isFocusable: boolean;
  isUpdatable: EdgeUpdatable;
  pathOptions?: BezierPathOptions | SmoothStepPathOptions;
};

export type DefaultEdgeOptions = DefaultEdgeOptionsBase<Edge>;

export type EdgeTextProps = HTMLAttributes<SVGElement> &
  EdgeLabelOptions & {
    x: number;
    y: number;
  };

// props that get passed to a custom edge
export type EdgeProps<T = any> = Pick<
  Edge<T>,
  'id' | 'animated' | 'data' | 'style' | 'selected' | 'source' | 'target'
> &
  Pick<
    WrapEdgeProps,
    | 'sourceX'
    | 'sourceY'
    | 'targetX'
    | 'targetY'
    | 'sourcePosition'
    | 'targetPosition'
    | 'sourceHandleId'
    | 'targetHandleId'
    | 'interactionWidth'
  > &
  EdgeLabelOptions & {
    markerStart?: string;
    markerEnd?: string;
    // @TODO: how can we get better types for pathOptions?
    pathOptions?: any;
  };

export type BaseEdgeProps = Pick<EdgeProps, 'style' | 'markerStart' | 'markerEnd' | 'interactionWidth'> &
  EdgeLabelOptions & {
    labelX?: number;
    labelY?: number;
    path: string;
  };

export type SmoothStepEdgeProps<T = any> = EdgeProps<T> & {
  pathOptions?: SmoothStepPathOptions;
};

export type BezierEdgeProps<T = any> = EdgeProps<T> & {
  pathOptions?: BezierPathOptions;
};

export type OnEdgeUpdateFunc<T = any> = (oldEdge: Edge<T>, newConnection: Connection) => void;

export type ConnectionLineComponentProps = {
  connectionLineStyle?: CSSProperties;
  connectionLineType: ConnectionLineType;
  fromNode?: Node;
  fromHandle?: HandleElement;
  fromX: number;
  fromY: number;
  toX: number;
  toY: number;
  fromPosition: Position;
  toPosition: Position;
  connectionStatus: ConnectionStatus | null;
};

export type ConnectionLineComponent = ComponentType<ConnectionLineComponentProps>;<|MERGE_RESOLUTION|>--- conflicted
+++ resolved
@@ -25,33 +25,16 @@
   labelBgBorderRadius?: number;
 };
 
+export type EdgeUpdatable = boolean | HandleType;
+
 export type DefaultEdge<EdgeData = any> = BaseEdge<EdgeData> & {
   style?: CSSProperties;
   className?: string;
   sourceNode?: Node;
   targetNode?: Node;
-<<<<<<< HEAD
-} & EdgeLabelOptions;
-
-=======
-  selected?: boolean;
-  markerStart?: EdgeMarkerType;
-  markerEnd?: EdgeMarkerType;
-  zIndex?: number;
-  ariaLabel?: string;
-  interactionWidth?: number;
-  focusable?: boolean;
   updatable?: EdgeUpdatable;
 } & EdgeLabelOptions;
 
-export type EdgeUpdatable = boolean | HandleType;
-
-export type SmoothStepPathOptions = {
-  offset?: number;
-  borderRadius?: number;
-};
-
->>>>>>> f79620f4
 type SmoothStepEdgeType<T> = DefaultEdge<T> & {
   type: 'smoothstep';
   pathOptions?: SmoothStepPathOptions;
