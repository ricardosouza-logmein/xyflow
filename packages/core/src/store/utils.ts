import { zoomIdentity } from 'd3-zoom';
import type { StoreApi } from 'zustand';

import { internalsSymbol, isNumeric } from '../utils';
import { getD3Transition, getRectOfNodes, getTransformForBounds, getNodePositionWithOrigin } from '../utils/graph';
import type {
  Edge,
  EdgeSelectionChange,
  Node,
  NodeInternals,
  NodeSelectionChange,
  ReactFlowState,
  XYZPosition,
  FitViewOptions,
  NodeOrigin,
} from '../types';

type ParentNodes = Record<string, boolean>;

function calculateXYZPosition(
  node: Node,
  nodeInternals: NodeInternals,
  result: XYZPosition,
  nodeOrigin: NodeOrigin
): XYZPosition {
  if (!node.parentNode) {
    return result;
  }
  const parentNode = nodeInternals.get(node.parentNode)!;
  const parentNodePosition = getNodePositionWithOrigin(parentNode, nodeOrigin);

  return calculateXYZPosition(
    parentNode,
    nodeInternals,
    {
      x: (result.x ?? 0) + parentNodePosition.x,
      y: (result.y ?? 0) + parentNodePosition.y,
      z: (parentNode[internalsSymbol]?.z ?? 0) > (result.z ?? 0) ? parentNode[internalsSymbol]?.z ?? 0 : result.z ?? 0,
    },
    nodeOrigin
  );
}

export function updateAbsoluteNodePositions(
  nodeInternals: NodeInternals,
  nodeOrigin: NodeOrigin,
  parentNodes?: ParentNodes
) {
  nodeInternals.forEach((node) => {
    if (node.parentNode && !nodeInternals.has(node.parentNode)) {
      throw new Error(`Parent node ${node.parentNode} not found`);
    }

    if (node.parentNode || parentNodes?.[node.id]) {
      const { x, y, z } = calculateXYZPosition(
        node,
        nodeInternals,
        {
          ...node.position,
          z: node[internalsSymbol]?.z ?? 0,
        },
        nodeOrigin
      );

      node.positionAbsolute = {
        x,
        y,
      };

      node[internalsSymbol]!.z = z;

      if (parentNodes?.[node.id]) {
        node[internalsSymbol]!.isParent = true;
      }
    }
  });
}

export function createNodeInternals(
  nodes: Node[],
  nodeInternals: NodeInternals,
  nodeOrigin: NodeOrigin,
  elevateNodesOnSelect: boolean
): NodeInternals {
  const nextNodeInternals = new Map<string, Node>();
  const parentNodes: ParentNodes = {};
  const selectedNodeZ: number = elevateNodesOnSelect ? 1000 : 0;

  nodes.forEach((node) => {
    const z = (isNumeric(node.zIndex) ? node.zIndex : 0) + (node.selected ? selectedNodeZ : 0);
    const currInternals = nodeInternals.get(node.id);

    const internals: Node = {
      width: currInternals?.width,
      height: currInternals?.height,
      ...node,
      positionAbsolute: {
        x: node.position.x,
        y: node.position.y,
      },
    };

    if (node.parentNode) {
      internals.parentNode = node.parentNode;
      parentNodes[node.parentNode] = true;
    }

    Object.defineProperty(internals, internalsSymbol, {
      enumerable: false,
      value: {
        handleBounds: currInternals?.[internalsSymbol]?.handleBounds,
        z,
      },
    });

    nextNodeInternals.set(node.id, internals);
  });

  updateAbsoluteNodePositions(nextNodeInternals, nodeOrigin, parentNodes);

  return nextNodeInternals;
}

type InternalFitViewOptions = {
  initial?: boolean;
} & FitViewOptions;

export function fitView(get: StoreApi<ReactFlowState>['getState'], options: InternalFitViewOptions = {}) {
  const {
    getNodes,
    width,
    height,
    minZoom,
    maxZoom,
    d3Zoom,
    d3Selection,
    fitViewOnInitDone,
    fitViewOnInit,
    nodeOrigin,
  } = get();
  const isInitialFitView = options.initial && !fitViewOnInitDone && fitViewOnInit;
  const d3initialized = d3Zoom && d3Selection;

<<<<<<< HEAD
  if ((options.initial && !fitViewOnInitDone && fitViewOnInit) || !options.initial) {
    if (d3Zoom && d3Selection) {
      const nodes = getNodes().filter((n) => {
        const isVisible = (options.includeHiddenNodes ? n.width && n.height : !n.hidden);
        let shouldInclude = true;

        if (options.nodes?.length) {
          shouldInclude = options.nodes.includes(n.id);
        }

        return isVisible && shouldInclude;
      });
=======
  if (d3initialized && (isInitialFitView || !options.initial)) {
    const nodes = getNodes().filter((n) => (options.includeHiddenNodes ? n.width && n.height : !n.hidden));
>>>>>>> 98f7cbc5

    const nodesInitialized = nodes.every((n) => n.width && n.height);

    if (nodes.length > 0 && nodesInitialized) {
      const bounds = getRectOfNodes(nodes, nodeOrigin);

      const [x, y, zoom] = getTransformForBounds(
        bounds,
        width,
        height,
        options.minZoom ?? minZoom,
        options.maxZoom ?? maxZoom,
        options.padding ?? 0.1
      );

      const nextTransform = zoomIdentity.translate(x, y).scale(zoom);

      if (typeof options.duration === 'number' && options.duration > 0) {
        d3Zoom.transform(getD3Transition(d3Selection, options.duration), nextTransform);
      } else {
        d3Zoom.transform(d3Selection, nextTransform);
      }

      return true;
    }
  }

  return false;
}

export function handleControlledNodeSelectionChange(nodeChanges: NodeSelectionChange[], nodeInternals: NodeInternals) {
  nodeChanges.forEach((change) => {
    const node = nodeInternals.get(change.id);
    if (node) {
      nodeInternals.set(node.id, {
        ...node,
        [internalsSymbol]: node[internalsSymbol],
        selected: change.selected,
      });
    }
  });

  return new Map(nodeInternals);
}

export function handleControlledEdgeSelectionChange(edgeChanges: EdgeSelectionChange[], edges: Edge[]) {
  return edges.map((e) => {
    const change = edgeChanges.find((change) => change.id === e.id);
    if (change) {
      e.selected = change.selected;
    }
    return e;
  });
}

type UpdateNodesAndEdgesParams = {
  changedNodes: NodeSelectionChange[] | null;
  changedEdges: EdgeSelectionChange[] | null;
  get: StoreApi<ReactFlowState>['getState'];
  set: StoreApi<ReactFlowState>['setState'];
};

export function updateNodesAndEdgesSelections({ changedNodes, changedEdges, get, set }: UpdateNodesAndEdgesParams) {
  const { nodeInternals, edges, onNodesChange, onEdgesChange, hasDefaultNodes, hasDefaultEdges } = get();

  if (changedNodes?.length) {
    if (hasDefaultNodes) {
      set({ nodeInternals: handleControlledNodeSelectionChange(changedNodes, nodeInternals) });
    }

    onNodesChange?.(changedNodes);
  }

  if (changedEdges?.length) {
    if (hasDefaultEdges) {
      set({ edges: handleControlledEdgeSelectionChange(changedEdges, edges) });
    }

    onEdgesChange?.(changedEdges);
  }
}<|MERGE_RESOLUTION|>--- conflicted
+++ resolved
@@ -141,23 +141,17 @@
   const isInitialFitView = options.initial && !fitViewOnInitDone && fitViewOnInit;
   const d3initialized = d3Zoom && d3Selection;
 
-<<<<<<< HEAD
-  if ((options.initial && !fitViewOnInitDone && fitViewOnInit) || !options.initial) {
-    if (d3Zoom && d3Selection) {
-      const nodes = getNodes().filter((n) => {
-        const isVisible = (options.includeHiddenNodes ? n.width && n.height : !n.hidden);
-        let shouldInclude = true;
-
-        if (options.nodes?.length) {
-          shouldInclude = options.nodes.includes(n.id);
-        }
-
-        return isVisible && shouldInclude;
-      });
-=======
   if (d3initialized && (isInitialFitView || !options.initial)) {
-    const nodes = getNodes().filter((n) => (options.includeHiddenNodes ? n.width && n.height : !n.hidden));
->>>>>>> 98f7cbc5
+    const nodes = getNodes().filter((n) => {
+      const isVisible = (options.includeHiddenNodes ? n.width && n.height : !n.hidden);
+      let shouldInclude = true;
+
+      if (options.nodes?.length) {
+        shouldInclude = options.nodes.includes(n.id);
+      }
+
+      return isVisible && shouldInclude;
+    });
 
     const nodesInitialized = nodes.every((n) => n.width && n.height);
 
