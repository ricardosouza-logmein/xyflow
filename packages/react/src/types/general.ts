/* eslint-disable @typescript-eslint/no-explicit-any */
<<<<<<< HEAD
=======
import type { ComponentType } from 'react';
>>>>>>> 66b5c95a
import {
  FitViewParamsBase,
  FitViewOptionsBase,
  ZoomInOut,
  ZoomTo,
  SetViewport,
  GetZoom,
  GetViewport,
  SetCenter,
  FitBounds,
  XYPosition,
} from '@xyflow/system';

<<<<<<< HEAD
import type { NodeChange, EdgeChange, Node, Edge, ReactFlowInstance } from '.';
=======
import type { NodeChange, EdgeChange, Node, Edge, EdgeProps, ReactFlowInstance } from '.';
>>>>>>> 66b5c95a

export type OnNodesChange = (changes: NodeChange[]) => void;
export type OnEdgesChange = (changes: EdgeChange[]) => void;

export type OnNodesDelete = (nodes: Node[]) => void;
export type OnEdgesDelete = (edges: Edge[]) => void;
export type OnDelete = (params: { nodes: Node[]; edges: Edge[] }) => void;

<<<<<<< HEAD
=======
export type NodeTypes = { [key: string]: ComponentType<NodeProps> };
export type EdgeTypes = { [key: string]: ComponentType<EdgeProps> };

>>>>>>> 66b5c95a
export type UnselectNodesAndEdgesParams = {
  nodes?: Node[];
  edges?: Edge[];
};

export type OnSelectionChangeParams = {
  nodes: Node[];
  edges: Edge[];
};

export type OnSelectionChangeFunc = (params: OnSelectionChangeParams) => void;

export type FitViewParams = FitViewParamsBase<Node>;
export type FitViewOptions = FitViewOptionsBase<Node>;
export type FitView = (fitViewOptions?: FitViewOptions) => boolean;
export type OnInit<NodeType extends Node = Node, EdgeType extends Edge = Edge> = (
  reactFlowInstance: ReactFlowInstance<NodeType, EdgeType>
) => void;

export type ViewportHelperFunctions = {
  zoomIn: ZoomInOut;
  zoomOut: ZoomInOut;
  zoomTo: ZoomTo;
  getZoom: GetZoom;
  setViewport: SetViewport;
  getViewport: GetViewport;
  fitView: FitView;
  setCenter: SetCenter;
  fitBounds: FitBounds;
  screenToFlowPosition: (position: XYPosition) => XYPosition;
  flowToScreenPosition: (position: XYPosition) => XYPosition;
  viewportInitialized: boolean;
};<|MERGE_RESOLUTION|>--- conflicted
+++ resolved
@@ -1,8 +1,4 @@
 /* eslint-disable @typescript-eslint/no-explicit-any */
-<<<<<<< HEAD
-=======
-import type { ComponentType } from 'react';
->>>>>>> 66b5c95a
 import {
   FitViewParamsBase,
   FitViewOptionsBase,
@@ -14,13 +10,11 @@
   SetCenter,
   FitBounds,
   XYPosition,
+  NodeProps,
 } from '@xyflow/system';
 
-<<<<<<< HEAD
-import type { NodeChange, EdgeChange, Node, Edge, ReactFlowInstance } from '.';
-=======
-import type { NodeChange, EdgeChange, Node, Edge, EdgeProps, ReactFlowInstance } from '.';
->>>>>>> 66b5c95a
+import type { NodeChange, EdgeChange, Node, Edge, ReactFlowInstance, EdgeProps } from '.';
+import { ComponentType } from 'react';
 
 export type OnNodesChange = (changes: NodeChange[]) => void;
 export type OnEdgesChange = (changes: EdgeChange[]) => void;
@@ -29,12 +23,9 @@
 export type OnEdgesDelete = (edges: Edge[]) => void;
 export type OnDelete = (params: { nodes: Node[]; edges: Edge[] }) => void;
 
-<<<<<<< HEAD
-=======
 export type NodeTypes = { [key: string]: ComponentType<NodeProps> };
 export type EdgeTypes = { [key: string]: ComponentType<EdgeProps> };
 
->>>>>>> 66b5c95a
 export type UnselectNodesAndEdgesParams = {
   nodes?: Node[];
   edges?: Edge[];
