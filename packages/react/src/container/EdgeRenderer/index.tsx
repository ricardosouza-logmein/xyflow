import { memo, ReactNode } from 'react';
import { shallow } from 'zustand/shallow';
import cc from 'classcat';

import { useStore } from '../../hooks/useStore';
import useVisibleEdges from '../../hooks/useVisibleEdges';
import MarkerDefinitions from './MarkerDefinitions';
import { GraphViewProps } from '../GraphView';
import type { ReactFlowState } from '../../types';
import EdgeWrapper from '../../components/EdgeWrapper';

type EdgeRendererProps = Pick<
  GraphViewProps,
  | 'onEdgeClick'
  | 'onEdgeDoubleClick'
  | 'defaultMarkerColor'
  | 'onlyRenderVisibleElements'
  | 'onEdgeUpdate'
  | 'onEdgeContextMenu'
  | 'onEdgeMouseEnter'
  | 'onEdgeMouseMove'
  | 'onEdgeMouseLeave'
  | 'onEdgeUpdateStart'
  | 'onEdgeUpdateEnd'
  | 'edgeUpdaterRadius'
  | 'noPanClassName'
  | 'elevateEdgesOnSelect'
  | 'rfId'
  | 'disableKeyboardA11y'
  | 'edgeTypes'
> & {
  elevateEdgesOnSelect: boolean;
  children: ReactNode;
};

const selector = (s: ReactFlowState) => ({
  width: s.width,
  height: s.height,
  edgesFocusable: s.edgesFocusable,
  edgesUpdatable: s.edgesUpdatable,
  elementsSelectable: s.elementsSelectable,
  connectionMode: s.connectionMode,
  onError: s.onError,
});

const EdgeRenderer = ({
  defaultMarkerColor,
  onlyRenderVisibleElements,
  elevateEdgesOnSelect,
  rfId,
  edgeTypes,
  noPanClassName,
  onEdgeUpdate,
  onEdgeContextMenu,
  onEdgeMouseEnter,
  onEdgeMouseMove,
  onEdgeMouseLeave,
  onEdgeClick,
  edgeUpdaterRadius,
  onEdgeDoubleClick,
  onEdgeUpdateStart,
  onEdgeUpdateEnd,
  children,
}: EdgeRendererProps) => {
  const { edgesFocusable, edgesUpdatable, elementsSelectable, onError } = useStore(selector, shallow);
  const edges = useVisibleEdges(onlyRenderVisibleElements, elevateEdgesOnSelect);

  return (
<<<<<<< HEAD
    <div className="react-flow__edges">
      <svg className="react-flow__marker">
        <MarkerDefinitions defaultColor={defaultMarkerColor} rfId={rfId} />
      </svg>

      {edges.map((edge) => {
        let edgeType = edge.type || 'default';

        if (!edgeTypes[edgeType]) {
          onError?.('011', errorMessages['error011'](edgeType));
          edgeType = 'default';
        }

        const EdgeComponent = edgeTypes[edgeType];
        const isFocusable = !!(edge.focusable || (edgesFocusable && typeof edge.focusable === 'undefined'));
        const isUpdatable =
          typeof onEdgeUpdate !== 'undefined' &&
          (edge.updatable || (edgesUpdatable && typeof edge.updatable === 'undefined'));
        const isSelectable = !!(edge.selectable || (elementsSelectable && typeof edge.selectable === 'undefined'));

        return (
          <EdgeComponent
            key={edge.id}
            id={edge.id}
            className={cc([edge.className, noPanClassName])}
            type={edgeType}
            data={edge.data}
            selected={!!edge.selected}
            animated={!!edge.animated}
            hidden={!!edge.hidden}
            label={edge.label}
            labelStyle={edge.labelStyle}
            labelShowBg={edge.labelShowBg}
            labelBgStyle={edge.labelBgStyle}
            labelBgPadding={edge.labelBgPadding}
            labelBgBorderRadius={edge.labelBgBorderRadius}
            style={edge.style}
            zIndex={edge.zIndex}
            source={edge.source}
            target={edge.target}
            sourceHandleId={edge.sourceHandle}
            targetHandleId={edge.targetHandle}
            markerEnd={edge.markerEnd}
            markerStart={edge.markerStart}
            isSelectable={isSelectable}
            onEdgeUpdate={onEdgeUpdate}
            onContextMenu={onEdgeContextMenu}
            onMouseEnter={onEdgeMouseEnter}
            onMouseMove={onEdgeMouseMove}
            onMouseLeave={onEdgeMouseLeave}
            onClick={onEdgeClick}
            edgeUpdaterRadius={edgeUpdaterRadius}
            onEdgeDoubleClick={onEdgeDoubleClick}
            onEdgeUpdateStart={onEdgeUpdateStart}
            onEdgeUpdateEnd={onEdgeUpdateEnd}
            rfId={rfId}
            ariaLabel={edge.ariaLabel}
            isFocusable={isFocusable}
            isUpdatable={isUpdatable}
            pathOptions={'pathOptions' in edge ? edge.pathOptions : undefined}
            interactionWidth={edge.interactionWidth}
          />
        );
      })}

=======
    <>
      {edgeTree.map(({ level, edges, isMaxLevel }) => (
        <svg key={level} style={{ zIndex: level }} className="react-flow__edges react-flow__container">
          {isMaxLevel && <MarkerDefinitions defaultColor={defaultMarkerColor} rfId={rfId} />}
          <>
            {edges.map((edge) => {
              const isFocusable = !!(edge.focusable || (edgesFocusable && typeof edge.focusable === 'undefined'));
              const isUpdatable =
                typeof onEdgeUpdate !== 'undefined' &&
                (edge.updatable || (edgesUpdatable && typeof edge.updatable === 'undefined'));
              const isSelectable = !!(
                edge.selectable ||
                (elementsSelectable && typeof edge.selectable === 'undefined')
              );

              return (
                <EdgeWrapper
                  key={edge.id}
                  id={edge.id}
                  className={cc([edge.className, noPanClassName])}
                  type={edge.type}
                  data={edge.data}
                  selected={!!edge.selected}
                  animated={!!edge.animated}
                  hidden={!!edge.hidden}
                  label={edge.label}
                  labelStyle={edge.labelStyle}
                  labelShowBg={edge.labelShowBg}
                  labelBgStyle={edge.labelBgStyle}
                  labelBgPadding={edge.labelBgPadding}
                  labelBgBorderRadius={edge.labelBgBorderRadius}
                  style={edge.style}
                  source={edge.source}
                  target={edge.target}
                  sourceHandleId={edge.sourceHandle}
                  targetHandleId={edge.targetHandle}
                  markerEnd={edge.markerEnd}
                  markerStart={edge.markerStart}
                  isSelectable={isSelectable}
                  onEdgeUpdate={onEdgeUpdate}
                  onContextMenu={onEdgeContextMenu}
                  onMouseEnter={onEdgeMouseEnter}
                  onMouseMove={onEdgeMouseMove}
                  onMouseLeave={onEdgeMouseLeave}
                  onClick={onEdgeClick}
                  edgeUpdaterRadius={edgeUpdaterRadius}
                  onEdgeDoubleClick={onEdgeDoubleClick}
                  onEdgeUpdateStart={onEdgeUpdateStart}
                  onEdgeUpdateEnd={onEdgeUpdateEnd}
                  rfId={rfId}
                  ariaLabel={edge.ariaLabel}
                  isFocusable={isFocusable}
                  isUpdatable={isUpdatable}
                  pathOptions={'pathOptions' in edge ? edge.pathOptions : undefined}
                  interactionWidth={edge.interactionWidth}
                  onError={onError}
                  edgeTypes={edgeTypes}
                />
              );
            })}
          </>
        </svg>
      ))}
>>>>>>> d39d803d
      {children}
    </div>
  );
};

EdgeRenderer.displayName = 'EdgeRenderer';

export default memo(EdgeRenderer);<|MERGE_RESOLUTION|>--- conflicted
+++ resolved
@@ -66,21 +66,12 @@
   const edges = useVisibleEdges(onlyRenderVisibleElements, elevateEdgesOnSelect);
 
   return (
-<<<<<<< HEAD
     <div className="react-flow__edges">
       <svg className="react-flow__marker">
         <MarkerDefinitions defaultColor={defaultMarkerColor} rfId={rfId} />
       </svg>
 
       {edges.map((edge) => {
-        let edgeType = edge.type || 'default';
-
-        if (!edgeTypes[edgeType]) {
-          onError?.('011', errorMessages['error011'](edgeType));
-          edgeType = 'default';
-        }
-
-        const EdgeComponent = edgeTypes[edgeType];
         const isFocusable = !!(edge.focusable || (edgesFocusable && typeof edge.focusable === 'undefined'));
         const isUpdatable =
           typeof onEdgeUpdate !== 'undefined' &&
@@ -88,15 +79,16 @@
         const isSelectable = !!(edge.selectable || (elementsSelectable && typeof edge.selectable === 'undefined'));
 
         return (
-          <EdgeComponent
+          <EdgeWrapper
             key={edge.id}
             id={edge.id}
             className={cc([edge.className, noPanClassName])}
-            type={edgeType}
+            type={edge.type}
             data={edge.data}
             selected={!!edge.selected}
             animated={!!edge.animated}
             hidden={!!edge.hidden}
+            zIndex={edge.zIndex}
             label={edge.label}
             labelStyle={edge.labelStyle}
             labelShowBg={edge.labelShowBg}
@@ -104,7 +96,6 @@
             labelBgPadding={edge.labelBgPadding}
             labelBgBorderRadius={edge.labelBgBorderRadius}
             style={edge.style}
-            zIndex={edge.zIndex}
             source={edge.source}
             target={edge.target}
             sourceHandleId={edge.sourceHandle}
@@ -128,75 +119,11 @@
             isUpdatable={isUpdatable}
             pathOptions={'pathOptions' in edge ? edge.pathOptions : undefined}
             interactionWidth={edge.interactionWidth}
+            onError={onError}
+            edgeTypes={edgeTypes}
           />
         );
       })}
-
-=======
-    <>
-      {edgeTree.map(({ level, edges, isMaxLevel }) => (
-        <svg key={level} style={{ zIndex: level }} className="react-flow__edges react-flow__container">
-          {isMaxLevel && <MarkerDefinitions defaultColor={defaultMarkerColor} rfId={rfId} />}
-          <>
-            {edges.map((edge) => {
-              const isFocusable = !!(edge.focusable || (edgesFocusable && typeof edge.focusable === 'undefined'));
-              const isUpdatable =
-                typeof onEdgeUpdate !== 'undefined' &&
-                (edge.updatable || (edgesUpdatable && typeof edge.updatable === 'undefined'));
-              const isSelectable = !!(
-                edge.selectable ||
-                (elementsSelectable && typeof edge.selectable === 'undefined')
-              );
-
-              return (
-                <EdgeWrapper
-                  key={edge.id}
-                  id={edge.id}
-                  className={cc([edge.className, noPanClassName])}
-                  type={edge.type}
-                  data={edge.data}
-                  selected={!!edge.selected}
-                  animated={!!edge.animated}
-                  hidden={!!edge.hidden}
-                  label={edge.label}
-                  labelStyle={edge.labelStyle}
-                  labelShowBg={edge.labelShowBg}
-                  labelBgStyle={edge.labelBgStyle}
-                  labelBgPadding={edge.labelBgPadding}
-                  labelBgBorderRadius={edge.labelBgBorderRadius}
-                  style={edge.style}
-                  source={edge.source}
-                  target={edge.target}
-                  sourceHandleId={edge.sourceHandle}
-                  targetHandleId={edge.targetHandle}
-                  markerEnd={edge.markerEnd}
-                  markerStart={edge.markerStart}
-                  isSelectable={isSelectable}
-                  onEdgeUpdate={onEdgeUpdate}
-                  onContextMenu={onEdgeContextMenu}
-                  onMouseEnter={onEdgeMouseEnter}
-                  onMouseMove={onEdgeMouseMove}
-                  onMouseLeave={onEdgeMouseLeave}
-                  onClick={onEdgeClick}
-                  edgeUpdaterRadius={edgeUpdaterRadius}
-                  onEdgeDoubleClick={onEdgeDoubleClick}
-                  onEdgeUpdateStart={onEdgeUpdateStart}
-                  onEdgeUpdateEnd={onEdgeUpdateEnd}
-                  rfId={rfId}
-                  ariaLabel={edge.ariaLabel}
-                  isFocusable={isFocusable}
-                  isUpdatable={isUpdatable}
-                  pathOptions={'pathOptions' in edge ? edge.pathOptions : undefined}
-                  interactionWidth={edge.interactionWidth}
-                  onError={onError}
-                  edgeTypes={edgeTypes}
-                />
-              );
-            })}
-          </>
-        </svg>
-      ))}
->>>>>>> d39d803d
       {children}
     </div>
   );
