--- conflicted
+++ resolved
@@ -1,10 +1,6 @@
 {
   "name": "react-flow-renderer",
-<<<<<<< HEAD
   "version": "10.0.0-next.21",
-=======
-  "version": "9.7.0",
->>>>>>> 31b379c8
   "engines": {
     "node": ">=12"
   },
@@ -42,15 +38,7 @@
     "d3-selection": "^3.0.0",
     "d3-zoom": "^3.0.0",
     "react-draggable": "^4.4.4",
-<<<<<<< HEAD
-    "react-redux": "^7.2.5",
-    "redux": "^4.1.1",
-    "redux-thunk": "^2.3.0",
-    "zustand": "^3.5.13"
-=======
-    "react-redux": "^7.2.6",
-    "redux": "^4.1.2"
->>>>>>> 31b379c8
+    "zustand": "^3.6.6"
   },
   "devDependencies": {
     "@babel/core": "^7.16.0",
@@ -61,15 +49,11 @@
     "@rollup/plugin-commonjs": "^21.0.1",
     "@rollup/plugin-node-resolve": "^13.0.6",
     "@rollup/plugin-replace": "^3.0.0",
-    "@svgr/rollup": "^6.0.0",
+    "@svgr/rollup": "^6.1.0",
     "@types/redux": "^3.6.31",
     "@types/resize-observer-browser": "^0.1.6",
-<<<<<<< HEAD
     "@welldone-software/why-did-you-render": "^6.2.1",
     "autoprefixer": "^10.3.6",
-=======
-    "autoprefixer": "^10.4.0",
->>>>>>> 31b379c8
     "babel-preset-react-app": "^10.0.0",
     "cypress": "^9.1.0",
     "postcss": "^8.4.4",
